--- conflicted
+++ resolved
@@ -281,15 +281,8 @@
     async fn get_transaction_count(
         &self,
         address: Address,
-<<<<<<< HEAD
         tag: Option<BlockId>,
-    ) -> TransportResult<U256>
-    where
-        Self: Sync,
-    {
-=======
     ) -> TransportResult<alloy_primitives::U256> {
->>>>>>> 35a042f9
         self.inner
             .prepare(
                 "eth_getTransactionCount",
@@ -302,32 +295,13 @@
     }
 
     /// Gets the last block number available.
-<<<<<<< HEAD
     /// Gets the last block number available.
-    async fn get_block_number(&self) -> TransportResult<u64>
-        where
-            Self: Sync,
-    {
+    async fn get_block_number(&self) -> TransportResult<u64> {
         self.inner.prepare("eth_blockNumber", ()).await.map(|num: U64| num.to::<u64>())
     }
 
     /// Gets the balance of the account at the specified tag, which defaults to latest.
-    async fn get_balance(&self, address: Address, tag: Option<BlockId>) -> TransportResult<U256>
-    where
-        Self: Sync,
-    {
-=======
-    pub async fn get_block_number(&self) -> TransportResult<U64> {
-        self.inner.prepare("eth_blockNumber", Cow::<()>::Owned(())).await
-    }
-
-    /// Gets the balance of the account at the specified tag, which defaults to latest.
-    pub async fn get_balance(
-        &self,
-        address: Address,
-        tag: Option<BlockId>,
-    ) -> TransportResult<U256> {
->>>>>>> 35a042f9
+    async fn get_balance(&self, address: Address, tag: Option<BlockId>) -> TransportResult<U256> {
         self.inner
             .prepare(
                 "eth_getBalance",
@@ -340,18 +314,11 @@
     }
 
     /// Gets a block by its [BlockHash], with full transactions or only hashes.
-<<<<<<< HEAD
-    async fn get_block_by_hash(&self, hash: BlockHash, full: bool) -> TransportResult<Option<Block>>
-    where
-        Self: Sync,
-    {
-=======
     pub async fn get_block_by_hash(
         &self,
         hash: BlockHash,
         full: bool,
     ) -> TransportResult<Option<Block>> {
->>>>>>> 35a042f9
         self.inner
             .prepare("eth_getBlockByHash", (hash, full))
             .await
@@ -372,11 +339,7 @@
     }
 
     /// Gets the chain ID.
-<<<<<<< HEAD
-    async fn get_chain_id(&self) -> TransportResult<U64>
-    where
-        Self: Sync,
-    {
+    async fn get_chain_id(&self) -> TransportResult<U64> {
         self.inner.prepare("eth_chainId", ()).await
     }
 
@@ -397,10 +360,6 @@
                 ),
             )
             .await
-=======
-    pub async fn get_chain_id(&self) -> TransportResult<U64> {
-        self.inner.prepare("eth_chainId", Cow::<()>::Owned(())).await
->>>>>>> 35a042f9
     }
 
     /// Gets the bytecode located at the corresponding [Address].
@@ -415,14 +374,7 @@
     }
 
     /// Gets a [Transaction] by its [TxHash].
-<<<<<<< HEAD
-    async fn get_transaction_by_hash(&self, hash: TxHash) -> TransportResult<Transaction>
-    where
-        Self: Sync,
-    {
-=======
     pub async fn get_transaction_by_hash(&self, hash: TxHash) -> TransportResult<Transaction> {
->>>>>>> 35a042f9
         self.inner
             .prepare(
                 "eth_getTransactionByHash",
@@ -432,59 +384,27 @@
     }
 
     /// Retrieves a [`Vec<Log>`] with the given [Filter].
-<<<<<<< HEAD
-    async fn get_logs(&self, filter: Filter) -> TransportResult<Vec<Log>>
-    where
-        Self: Sync,
-    {
+    async fn get_logs(&self, filter: Filter) -> TransportResult<Vec<Log>> {
         self.inner.prepare("eth_getLogs", vec![filter]).await
-=======
-    pub async fn get_logs(&self, filter: Filter) -> TransportResult<Vec<Log>> {
-        self.inner.prepare("eth_getLogs", Cow::<Vec<Filter>>::Owned(vec![filter])).await
->>>>>>> 35a042f9
     }
 
     /// Gets the accounts in the remote node. This is usually empty unless you're using a local
     /// node.
-<<<<<<< HEAD
-    async fn get_accounts(&self) -> TransportResult<Vec<Address>>
-    where
-        Self: Sync,
-    {
+    async fn get_accounts(&self) -> TransportResult<Vec<Address>> {
         self.inner.prepare("eth_accounts", ()).await
     }
 
     /// Gets the current gas price.
-    async fn get_gas_price(&self) -> TransportResult<U256>
-    where
-        Self: Sync,
-    {
+    async fn get_gas_price(&self) -> TransportResult<U256> {
         self.inner.prepare("eth_gasPrice", ()).await
-=======
-    pub async fn get_accounts(&self) -> TransportResult<Vec<Address>> {
-        self.inner.prepare("eth_accounts", Cow::<()>::Owned(())).await
-    }
-
-    /// Gets the current gas price.
-    pub async fn get_gas_price(&self) -> TransportResult<U256> {
-        self.inner.prepare("eth_gasPrice", Cow::<()>::Owned(())).await
->>>>>>> 35a042f9
     }
 
     /// Gets a [TransactionReceipt] if it exists, by its [TxHash].
     async fn get_transaction_receipt(
         &self,
         hash: TxHash,
-<<<<<<< HEAD
-    ) -> TransportResult<Option<TransactionReceipt>>
-    where
-        Self: Sync,
-    {
+    ) -> TransportResult<Option<TransactionReceipt>> {
         self.inner.prepare("eth_getTransactionReceipt", (hash,)).await
-=======
-    ) -> TransportResult<Option<TransactionReceipt>> {
-        self.inner.prepare("eth_getTransactionReceipt", Cow::<Vec<TxHash>>::Owned(vec![hash])).await
->>>>>>> 35a042f9
     }
 
     /// Returns a collection of historical gas information [FeeHistory] which
@@ -511,16 +431,11 @@
     async fn get_block_receipts(
         &self,
         block: BlockNumberOrTag,
-<<<<<<< HEAD
     ) -> TransportResult<Vec<TransactionReceipt>>
     where
         Self: Sync,
     {
         self.inner.prepare("eth_getBlockReceipts", block).await
-=======
-    ) -> TransportResult<Vec<TransactionReceipt>> {
-        self.inner.prepare("eth_getBlockReceipts", Cow::<BlockNumberOrTag>::Owned(block)).await
->>>>>>> 35a042f9
     }
 
     /// Gets an uncle block through the tag [BlockId] and index [U64].
@@ -551,31 +466,12 @@
     }
 
     /// Gets syncing info.
-<<<<<<< HEAD
-    async fn syncing(&self) -> TransportResult<SyncStatus>
-    where
-        Self: Sync,
-    {
+    async fn syncing(&self) -> TransportResult<SyncStatus> {
         self.inner.prepare("eth_syncing", ()).await
     }
 
     /// Execute a smart contract call with [CallRequest] without publishing a transaction.
-    async fn call(&self, tx: CallRequest, block: Option<BlockId>) -> TransportResult<Bytes>
-    where
-        Self: Sync,
-    {
-=======
-    pub async fn syncing(&self) -> TransportResult<SyncStatus> {
-        self.inner.prepare("eth_syncing", Cow::<()>::Owned(())).await
-    }
-
-    /// Execute a smart contract call with [TransactionRequest] without publishing a transaction.
-    pub async fn call(
-        &self,
-        tx: TransactionRequest,
-        block: Option<BlockId>,
-    ) -> TransportResult<Bytes> {
->>>>>>> 35a042f9
+    async fn call(&self, tx: CallRequest, block: Option<BlockId>) -> TransportResult<Bytes> {
         self.inner
             .prepare(
                 "eth_call",
@@ -588,18 +484,7 @@
     }
 
     /// Estimate the gas needed for a transaction.
-<<<<<<< HEAD
-    async fn estimate_gas(&self, tx: CallRequest, block: Option<BlockId>) -> TransportResult<U256>
-    where
-        Self: Sync,
-    {
-=======
-    pub async fn estimate_gas(
-        &self,
-        tx: TransactionRequest,
-        block: Option<BlockId>,
-    ) -> TransportResult<Bytes> {
->>>>>>> 35a042f9
+    async fn estimate_gas(&self, tx: CallRequest, block: Option<BlockId>) -> TransportResult<U256> {
         if let Some(block_id) = block {
             let params = (tx, block_id);
             self.inner.prepare("eth_estimateGas", params).await
@@ -609,18 +494,12 @@
         }
     }
 
-<<<<<<< HEAD
    /// Sends an already-signed transaction.
     async fn send_raw_transaction(&self, tx: Bytes) -> TransportResult<TxHash>
     where
         Self: Sync,
     {
         self.inner.prepare("eth_sendRawTransaction", tx).await
-=======
-    /// Sends an already-signed transaction.
-    pub async fn send_raw_transaction(&self, tx: Bytes) -> TransportResult<TxHash> {
-        self.inner.prepare("eth_sendRawTransaction", Cow::<Bytes>::Owned(tx)).await
->>>>>>> 35a042f9
     }
 
     /// Estimates the EIP1559 `maxFeePerGas` and `maxPriorityFeePerGas` fields.
@@ -667,20 +546,12 @@
         Ok((max_fee_per_gas, max_priority_fee_per_gas))
     }
 
-<<<<<<< HEAD
     async fn get_proof(
         &self,
         address: Address,
         keys: Vec<StorageKey>,
         block: Option<BlockId>,
-    ) -> TransportResult<EIP1186AccountProofResponse>
-    where
-        Self: Sync,
-    {
-=======
-    #[cfg(feature = "anvil")]
-    pub async fn set_code(&self, address: Address, code: &'static str) -> TransportResult<()> {
->>>>>>> 35a042f9
+    ) -> TransportResult<EIP1186AccountProofResponse> {
         self.inner
             .prepare(
                 "eth_getProof",
