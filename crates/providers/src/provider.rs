--- conflicted
+++ resolved
@@ -259,11 +259,7 @@
     }
 
     /// Gets the last block number available.
-<<<<<<< HEAD
     async fn get_block_number(&self) -> RpcResult<U256, Box<RawValue>, TransportError>
-=======
-    pub async fn get_block_number(&self) -> RpcResult<U64, Box<RawValue>, TransportError>
->>>>>>> a1cf2905
     where
         Self: Sync,
     {
